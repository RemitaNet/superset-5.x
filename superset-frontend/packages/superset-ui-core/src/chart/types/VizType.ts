/*
 * Licensed to the Apache Software Foundation (ASF) under one
 * or more contributor license agreements.  See the NOTICE file
 * distributed with this work for additional information
 * regarding copyright ownership.  The ASF licenses this file
 * to you under the Apache License, Version 2.0 (the
 * "License"); you may not use this file except in compliance
 * with the License.  You may obtain a copy of the License at
 *
 *   http://www.apache.org/licenses/LICENSE-2.0
 *
 * Unless required by applicable law or agreed to in writing,
 * software distributed under the License is distributed on an
 * "AS IS" BASIS, WITHOUT WARRANTIES OR CONDITIONS OF ANY
 * KIND, either express or implied.  See the License for the
 * specific language governing permissions and limitations
 * under the License.
 */
export enum VizType {
  Area = 'echarts_area',
  Bar = 'echarts_timeseries_bar',
  BigNumber = 'big_number',
  BigNumberTotal = 'big_number_total',
  BigNumberPeriodOverPeriod = 'pop_kpi',
  BoxPlot = 'box_plot',
  Bubble = 'bubble_v2',
  Bullet = 'bullet',
  Calendar = 'cal_heatmap',
  Cartodiagram = 'cartodiagram',
  Chord = 'chord',
  Compare = 'compare',
  CountryMap = 'country_map',
  Funnel = 'funnel',
  Gantt = 'gantt_chart',
  Gauge = 'gauge_chart',
  Graph = 'graph_chart',
  Handlebars = 'handlebars',
  Heatmap = 'heatmap_v2',
  Histogram = 'histogram_v2',
  Horizon = 'horizon',
  LegacyBubble = 'bubble',
  Line = 'echarts_timeseries_line',
  MapBox = 'mapbox',
  MixedTimeseries = 'mixed_timeseries',
  PairedTTest = 'paired_ttest',
  ParallelCoordinates = 'para',
  Partition = 'partition',
  Pie = 'pie',
  PivotTable = 'pivot_table_v2',
  Radar = 'radar',
  Rose = 'rose',
  Sankey = 'sankey_v2',
  Scatter = 'echarts_timeseries_scatter',
  SmoothLine = 'echarts_timeseries_smooth',
  Step = 'echarts_timeseries_step',
  Sunburst = 'sunburst_v2',
  Table = 'table',
<<<<<<< HEAD
=======
  RemitaTable = 'remita_table',
>>>>>>> cd56fab0
  RemitaBigNumberMulti = 'remita_big_number_multi',
  TableAgGrid = 'ag-grid-table',
  TimePivot = 'time_pivot',
  TimeTable = 'time_table',
  Timeseries = 'echarts_timeseries',
  Tree = 'tree_chart',
  Treemap = 'treemap_v2',
  Waterfall = 'waterfall',
  WordCloud = 'word_cloud',
  WorldMap = 'world_map',
}<|MERGE_RESOLUTION|>--- conflicted
+++ resolved
@@ -55,10 +55,7 @@
   Step = 'echarts_timeseries_step',
   Sunburst = 'sunburst_v2',
   Table = 'table',
-<<<<<<< HEAD
-=======
   RemitaTable = 'remita_table',
->>>>>>> cd56fab0
   RemitaBigNumberMulti = 'remita_big_number_multi',
   TableAgGrid = 'ag-grid-table',
   TimePivot = 'time_pivot',
